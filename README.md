--- conflicted
+++ resolved
@@ -72,15 +72,12 @@
 
 # Return to main project and apply compatibility fixes
 deactivate
-<<<<<<< HEAD
 cd ..
 
 # Apply SpERT compatibility fixes automatically
 python scripts/fix_spert_compatibility.py
 # OR use the shell script version:
 # bash scripts/fix_spert_compatibility.sh
-=======
->>>>>>> df64cdfd
 ```
 
 ### 3. Set Up Main Application
